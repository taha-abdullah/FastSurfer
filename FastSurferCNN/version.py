--- conflicted
+++ resolved
@@ -401,14 +401,8 @@
     }
 
 
-<<<<<<< HEAD
-def parse_build_file(build_file: Optional[TextIOWrapper]) -> VersionDict:
-    """
-    Read and parse a build file (same as output of `main`).
-=======
 def parse_build_file(build_file: Optional[TextIO]) -> VersionDict:
     """Read and parse a build file (same as output of `main`).
->>>>>>> dc871469
 
     Read and parse a file with version information in the format that is also the
     output of the `main` function. The format is documented in `main`.
