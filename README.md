[![Open In Colab](https://colab.research.google.com/assets/colab-badge.svg)](https://colab.research.google.com/github/Deep-MI/FastSurfer/blob/master/Tutorial/Tutorial_FastSurferCNN_QuickSeg.ipynb)
[![Open In Colab](https://colab.research.google.com/assets/colab-badge.svg)](https://colab.research.google.com/github/Deep-MI/FastSurfer/blob/master/Tutorial/Complete_FastSurfer_Tutorial.ipynb)

# Overview

This directory contains all information needed to run FastSurfer - a fast and accurate deep-learning based neuroimaging pipeline. This approach provides a full [FreeSurfer](https://freesurfer.net/) alternative for volumetric analysis (within 1 minute) and surface-based thickness analysis (within only around 1h run time). The whole pipeline consists of two main parts:

(i) FastSurferCNN - an advanced deep learning architecture capable of whole brain segmentation into 95 classes in under
1 minute, mimicking FreeSurfer’s anatomical segmentation and cortical parcellation (DKTatlas)

(ii) recon-surf - full FreeSurfer alternative for cortical surface reconstruction, mapping of cortical labels and traditional point-wise and ROI thickness analysis in approximately 60 minutes. For surface group analysis, sphere.reg can be additionally generated by adding the --surfreg flag.

Image input requirements are identical to FreeSurfer: good quality T1-weighted MRI acquired at 3T with a resolution close to 1mm isotropic (slice thickness should not exceed 1.5mm). Preferred sequence is Siemens MPRAGE or multi-echo MPRAGE. GE SPGR should also work. Sub-mm scans (e.g. .75 or .8mm isotropic) will be downsampled by us automatically to 1mm isotropic, for example, we had success segmenting de-faced HCP data.

Within this repository, we provide the code and Docker files for running FastSurferCNN (segmentation only) and recon-surf (surface pipeline only) independently from each other or as a whole pipeline (run_fastsurfer.sh, segmentation + surface pipeline). For each of these purposes, see the README.md's in the corresponding folders.

![](/images/teaser.png)

## Usage
There are three ways to run FastSurfer - (a) using Docker, (b) using Singularity, (c) as a native install. The recommended way is to use Docker or Singularity. If either is already installed on your system, there are only two commands to get you started (the download of a container image, and running it). Installation instructions, especially for the more involved native install, can be found in [INSTALL](INSTALL.md).

(a) When using __docker__, simply pull our official images from [Dockerhub](https://hub.docker.com/r/deepmi/fastsurfer) or
use the provided Dockerfiles in our Docker directory to build your own image (see the [README](docker/README.md) in the Docker directory). No other local installations are needed (FreeSurfer and everything else will be included, you only need to provide a [FreeSurfer license file](https://surfer.nmr.mgh.harvard.edu/fswiki/License)). See [Example 3](#example-3:-fastSurfer-inside-docker) for an example how to run FastSurfer inside a Docker container. Mac users need to increase docker memory to 15 GB by overwriting the settings under Docker Desktop --> Preferences --> Resources --> Advanced (slide the bar under Memory to 15 GB; see: [docker for mac](https://docs.docker.com/docker-for-mac/) for details).

(b) When using __singularity__, use the desired Docker image to build the corresponding Singularity image (see the [README](singularity/README.md) in the Singularity directory for directions on building your own Singularity images from Docker). Note that the `--gpus all` argument from Docker is replaced with `--nv` when running in Singularity, along with other arguments shown in the example command below (see [Example 4](#example-4:-fastSurfer-inside-singularity)).

(c) For a __native install__ on a modern linux (we tested Ubuntu 20.04), download this github repository (use git clone or download as zip and unpack) for the necessary source code and python scripts. You also need to have the necessary Python 3 libraries installed (see __requirements.txt__) as well as bash-4.0 or higher (when using pip, upgrade pip first as older versions will fail). This is already enough to generate the whole-brain segmentation using FastSurferCNN (see the README.md in the FastSurferCNN directory for the exact commands). In order to run the whole FastSurfer pipeline (for surface creation etc.) locally on your machine, a working version of __FreeSurfer__ (v7.2, [https://surfer.nmr.mgh.harvard.edu/fswiki/rel7downloads](https://surfer.nmr.mgh.harvard.edu/fswiki/rel7downloads)) is required to be pre-installed and sourced. See [INSTALL](INSTALL.md) for detailled installation instructions and [Example 1](#example-1:-fastSurfer-on-subject1) or [Example 2](#example-2:-fastSurfer-on-multiple-subjects-(parallel-processing)) for an illustration of the commands to run the entire FastSurfer pipeline (FastSurferCNN + recon-surf) natively.

In the native install, the main script called __run_fastsurfer.sh__ can be used to run both FastSurferCNN and recon-surf sequentially on a given subject. There are several options which can be selected and set via the command line. 
List them by running the following command:
```bash
./run_fastsurfer.sh --help
```

### Required arguments
* --sd: Output directory \$SUBJECTS_DIR (equivalent to FreeSurfer setup --> $SUBJECTS_DIR/sid/mri; $SUBJECTS_DIR/sid/surf ... will be created).
* --sid: Subject ID for directory inside \$SUBJECTS_DIR to be created ($SUBJECTS_DIR/sid/...)
* --t1: T1 full head input (not bias corrected, global path). The network was trained with conformed images (UCHAR, 256x256x256, 1 mm voxels and standard slice orientation). These specifications are checked in the eval.py script and the image is automatically conformed if it does not comply.

### Required for docker
* --fs_license: Path to FreeSurfer license key file. Register (for free) at https://surfer.nmr.mgh.harvard.edu/registration.html to obtain it if you do not have FreeSurfer installed so far. Strictly necessary if you use Docker, optional for local install (your local FreeSurfer license will automatically be used).

### Network specific arguments (optional)
* --seg: Global path with filename of segmentation (where and under which name to store it). The file can be in mgz, nii, or nii.gz format. Default location: $SUBJECTS_DIR/$sid/mri/aparc.DKTatlas+aseg.deep.mgz
* --weights_sag: Pretrained weights of sagittal network. Optional, will download checkpoint if missing.
* --weights_ax: Pretrained weights of axial network. Optional, will download checkpoint if missing.
* --weights_cor: Pretrained weights of coronal network. Optional, will download checkpoint if missing.
* --seg_log: Name and location for the log-file for the segmentation (FastSurferCNN). Default: $SUBJECTS_DIR/$sid/scripts/deep-seg.log
* --clean_seg: Flag to clean up NN segmentation
* --run_viewagg_on: Define where the view aggregation should be run on. 
                    By default, the program checks if you have enough memory to run the view aggregation on the gpu. 
                    The total memory is considered for this decision. 
                    If this fails, or you actively overwrote the check with setting "--run_viewagg_on cpu", view agg is run on the cpu. 
                    Equivalently, if you define "--run_viewagg_on gpu", view agg will be run on the gpu (no memory check will be done).
* --device <str>: Select device for NN segmentation ("cpu", "cuda"), where cuda (default) means Nvidia GPU, you can select which one "cuda:1".
* --batch: Batch size for inference. Default: 8. Lower this to reduce memory requirement
* --order: Order of interpolation for mri_convert T1 before segmentation (0=nearest, 1=linear(default), 2=quadratic, 3=cubic)

### Surface pipeline arguments (optional)
* --fstess: Use mri_tesselate instead of marching cube (default) for surface creation
* --fsqsphere: Use FreeSurfer default instead of novel spectral spherical projection for qsphere
* --fsaparc: Use FS aparc segmentations in addition to DL prediction (slower in this case and usually the mapped ones from the DL prediction are fine)
* --surfreg: Create Surface-Atlas (sphere.reg) registration with FreeSurfer (for cross-subject correspondence or other mappings)
* --parallel: Run both hemispheres in parallel
* --threads: Set openMP and ITK threads to <int>

### Other
* --py: which python version to use. Default: python3.8
* --seg_only: only run FastSurferCNN (generate segmentation, do not run the surface pipeline)
* --surf_only: only run the surface pipeline recon_surf. The segmentation created by FastSurferCNN must already exist in this case.
    

### Example 1: Native FastSurfer on subject1 (with parallel processing of hemis)

Given you want to analyze data for subject1 which is stored on your computer under /home/user/my_mri_data/subject1/orig.mgz, run the following command from the console (do not forget to source FreeSurfer!):

```bash
# Source FreeSurfer
export FREESURFER_HOME=/path/to/freesurfer
source $FREESURFER_HOME/SetUpFreeSurfer.sh

# Define data directory
datadir=/home/user/my_mri_data
fastsurferdir=/home/user/my_fastsurfer_analysis

# Run FastSurfer
./run_fastsurfer.sh --t1 $datadir/subject1/orig.mgz \
                    --sid subject1 --sd $fastsurferdir \
                    --parallel --threads 4
```

The output will be stored in the $fastsurferdir (including the aparc.DKTatlas+aseg.deep.mgz segmentation under $fastsurferdir/subject1/mri (default location)). Processing of the hemispheres will be run in parallel (--parallel flag). Omit this flag to run the processing sequentially.

### Example 2: Native FastSurfer on multiple subjects

In order to run FastSurfer on multiple cases which are stored in the same directory, prepare a subjects_list.txt file listing the names line per line:
subject1\n
subject2\n
subject3\n
...
subject10\n

And invoke the following command (make sure you have enough ressources to run the given number of subjects in parallel!):

```bash
export FREESURFER_HOME=/path/to/freesurfer
source $FREESURFER_HOME/SetUpFreeSurfer.sh

cd /home/user/FastSurfer
datadir=/home/user/my_mri_data
fastsurferdir=/home/user/my_fastsurfer_analysis
mkdir -p $fastsurferdir/logs # create log dir for storing nohup output log (optional)

while read p ; do
  echo $p
  nohup ./run_fastsurfer.sh --t1 $datadir/$p/orig.mgz 
                            --sid $p --sd $fastsurferdir > $fastsurferdir/logs/out-${p}.log &
  sleep 90s 
done < ./data/subjects_list.txt
```

### Example 3: FastSurfer Docker
After pulling one of our images from Dockerhub, you do not need to have a separate installation of FreeSurfer on your computer (it is already included in the Docker image). However, if you want to run more than just the segmentation CNN, you need to register at the FreeSurfer website (https://surfer.nmr.mgh.harvard.edu/registration.html) to acquire a valid license for free. This license needs to be passed to the script via the --fs_license flag. Basically for Docker (as for Singularity below) you are starting a container image (with the run command) and pass several parameters for that, e.g. if GPUs will be used and mouting (linking) the input and output directories to inside the container image. In the second half of that call you pass paramters to our run_fastsurfer.sh script that runs inside the container (e.g. where to find the FreeSurfer license file, and the input data and other flags). 

To run FastSurfer on a given subject using the provided GPU-Docker, execute the following command:

```bash
docker pull deepmi/fastsurfer:gpu
docker run --gpus all -v /home/user/my_mri_data:/data \
                      -v /home/user/my_fastsurfer_analysis:/output \
                      -v /home/user/my_fs_license_dir:/fs_license \
                      --rm --user XXXX fastsurfer:gpu \
                      --fs_license /fs_license/license.txt \
                      --t1 /data/subject2/orig.mgz \
                      --sid subject2 --sd /output \
                      --parallel
```

<<<<<<< HEAD
Docker flags:
* The --gpus flag is used to allow Docker to access GPU resources. With it you can also specify how many GPUs to use. In the example above, _all_ will use all available GPUS. To use a single one (e.g. GPU 0), set --gpus device=0. To use multiple specific ones (e.g. GPU 0, 1 and 3), set --gpus '"device=0,1,3"'.
=======
Docker Flags:
* The --gpus flag is used to access GPU resources. With it you can also specify how many GPUs to use. In the example above, _all_ will use all available GPUS. To use a single one (e.g. GPU 0), set --gpus device=0. To use multiple specific ones (e.g. GPU 0, 1 and 3), set --gpus '"device=0,1,3"'.
>>>>>>> a51a7499
* The -v commands mount your data, output, and directory with the FreeSurfer license file into the docker container. Inside the container these are visible under the name following the colon (in this case /data, /output, and /fs_license). 
* The --rm flag takes care of removing the container once the analysis finished. 
* The --user XXXX part should be changed to the appropriate user id (a four-digit number; can be checked with the command "id -u" on linux systems). All generated files will then belong to the specified user. Without the flag, the docker container will be run as root.

<<<<<<< HEAD
run_fastsurfer.sh flags:
* The fs_license points to your FreeSurfer license which needs to be available on your computer in the my_fs_license_dir that was mapped above. 
* Note, that the paths following --fs_license, --t1, and --sd are inside the container, not global paths on your system, so they should point to the places where you mapped these paths above with the -v arguments. 
* A directory with the name as specified in --sid (here subject2) will be created in the output directory. So in this example output will be written to /home/user/my_fastsurfer_analysis/subject2/ . Make sure the output directory is empty, to avoid overwriting existing files. 
=======
FastSurfer Flags to pass through:
* The fs_license points to your FreeSurfer license which needs to be available on your computer in the my_fs_license_dir that was mapped above. 
* Note, that the paths following --fs_license, --t1, and --sd are inside the container, not global paths on your system, so they should point to the places where you mapped these paths above with the -v arguments. 
* A directory with the name as specified in --sid (here subject2) will be created in the output directory. So in this example output will be written to /home/user/my_fastsurfer_analysis/subject2/ . Make sure the output directory is empty, to avoid overwriting existing files. 

You can also run a CPU-Docker with very similar commands. See [Docker/README.md](Docker/README.md) for more details.
>>>>>>> a51a7499

### Example 4: FastSurfer Singularity
After building the Singularity image (see instructions in ./Singularity/README.md), you also need to register at the FreeSurfer website (https://surfer.nmr.mgh.harvard.edu/registration.html) to acquire a valid license (for free) - just as when using Docker. This license needs to be passed to the script via the --fs_license flag.

To run FastSurfer on a given subject using the Singularity image with GPU access, execute the following commands from a directory where you want to store singularity images. This will create a singularity image from our Dockerhub image and execute it:

```bash
singularity build fastsurfer-gpu.sif docker://deepmi/fastsurfer
singularity exec --nv -B /home/user/my_mri_data:/data \
                      -B /home/user/my_fastsurfer_analysis:/output \
                      -B /home/user/my_fs_license_dir:/fs_license \
                       ./fastsurfer-gpu.sif \
                       /fastsurfer/run_fastsurfer.sh \
                      --fs_license /fs_license/license.txt \
                      --t1 /data/subject2/orig.mgz \
                      --sid subject2 --sd /output \
                      --parallel
```

<<<<<<< HEAD
Singularity flags:
* The `--nv` flag is used to access GPU resources. 
* The -B commands mount your data, output, and directory with the FreeSurfer license file into the Singularity container. Inside the container these are visible under the name following the colon (in this case /data, /output, and /fs_license). 

run_fastsurfer.sh flags:
=======
Singularity Flags:
* The `--nv` flag is used to access GPU resources. 
* The -B commands mount your data, output, and directory with the FreeSurfer license file into the Singularity container. Inside the container these are visible under the name following the colon (in this case /data, /output, and /fs_license). 

FastSurfer Flags to pass through:
>>>>>>> a51a7499
* The fs_license points to your FreeSurfer license which needs to be available on your computer in the my_fs_license_dir that was mapped above. 
* Note, that the paths following --fs_license, --t1, and --sd are inside the container, not global paths on your system, so they should point to the places where you mapped these paths above with the -B arguments. 
* A directory with the name as specified in --sid (here subject2) will be created in the output directory. So in this example output will be written to /home/user/my_fastsurfer_analysis/subject2/ . Make sure the output directory is empty, to avoid overwriting existing files. 

<<<<<<< HEAD
=======
You can run the Singularity equivalent of CPU-Docker by building a Singularity image from the CPU-Docker image and excluding the `--nv` argument in your Singularity exec command.
>>>>>>> a51a7499
                               
## System Requirements

Recommendation: At least 8GB CPU RAM and 8GB NVIDIA GPU RAM ```--batch 1 --run_viewagg_on gpu```  

Minimum: 8 GB CPU RAM and 2 GB GPU RAM ```--batch 1 --run_viewagg_on cpu```

<<<<<<< HEAD
CPU-only: 8 GB CPU RAM (much slower, not recommended) ```--no_cuda --batch 4``` 


=======
CPU-only: 8 GB CPU RAM (much slower, not recommended) ```--device cpu --batch 4``` 
                               
>>>>>>> a51a7499
## FreeSurfer Downstream Modules

FreeSurfer provides several Add-on modules for downstream processing, such as subfield segmentation ( [hippocampus/amygdala](https://surfer.nmr.mgh.harvard.edu/fswiki/HippocampalSubfieldsAndNucleiOfAmygdala), [brainstrem](https://surfer.nmr.mgh.harvard.edu/fswiki/BrainstemSubstructures), [thalamus](https://freesurfer.net/fswiki/ThalamicNuclei) and [hypothalamus](https://surfer.nmr.mgh.harvard.edu/fswiki/HypothalamicSubunits) ) as well as [TRACULA](https://surfer.nmr.mgh.harvard.edu/fswiki/Tracula). We now provide symlinks to the required files, as FastSurfer creates them with a different name (e.g. using "mapped" or "DKT" to make clear that these file are from our segmentation using the DKT Atlas protocol, and mapped to the surface). Most subfield segmentations require `wmparc.mgz` and work very well with FastSurfer,  so feel free to run those pipelines after FastSurfer. TRACULA requires `aparc+aseg.mgz` which we now link, but have not tested if it works, given that [DKT-atlas](https://mindboggle.readthedocs.io/en/latest/labels.html) merged a few labels. You should source FreeSurfer 7.2 to run these modules. 

## Intended Use

This software can be used to compute statistics from an MR image for research purposes. Estimates can be used to aggregate population data, compare groups etc. The data should not be used for clinical decision support in individual cases and, therefore, does not benefit the individual patient. Be aware that for a single image, produced results may be unreliable (e.g. due to head motion, imaging artefacts, processing errors etc). We always recommend to perform visual quality checks on your data, as also your MR-sequence may differ from the ones that we tested. No contributor shall be liable to any damages, see also our software [LICENSE](LICENSE). 

## References

If you use this for research publications, please cite:

Henschel L, Conjeti S, Estrada S, Diers K, Fischl B, Reuter M, FastSurfer - A fast and accurate deep learning based neuroimaging pipeline, NeuroImage 219 (2020), 117012. https://doi.org/10.1016/j.neuroimage.2020.117012

Henschel L*, Kügler D*, Reuter M. (*co-first). FastSurferVINN: Building Resolution-Independence into Deep Learning Segmentation Methods - A Solution for HighRes Brain MRI. NeuroImage 251 (2022), 118933. http://dx.doi.org/10.1016/j.neuroimage.2022.118933

Stay tuned for updates and follow us on Twitter: https://twitter.com/deepmilab

## Acknowledgements
The recon-surf pipeline is largely based on FreeSurfer 
https://surfer.nmr.mgh.harvard.edu/fswiki/FreeSurferMethodsCitation<|MERGE_RESOLUTION|>--- conflicted
+++ resolved
@@ -136,30 +136,18 @@
                       --parallel
 ```
 
-<<<<<<< HEAD
 Docker flags:
 * The --gpus flag is used to allow Docker to access GPU resources. With it you can also specify how many GPUs to use. In the example above, _all_ will use all available GPUS. To use a single one (e.g. GPU 0), set --gpus device=0. To use multiple specific ones (e.g. GPU 0, 1 and 3), set --gpus '"device=0,1,3"'.
-=======
-Docker Flags:
-* The --gpus flag is used to access GPU resources. With it you can also specify how many GPUs to use. In the example above, _all_ will use all available GPUS. To use a single one (e.g. GPU 0), set --gpus device=0. To use multiple specific ones (e.g. GPU 0, 1 and 3), set --gpus '"device=0,1,3"'.
->>>>>>> a51a7499
 * The -v commands mount your data, output, and directory with the FreeSurfer license file into the docker container. Inside the container these are visible under the name following the colon (in this case /data, /output, and /fs_license). 
 * The --rm flag takes care of removing the container once the analysis finished. 
 * The --user XXXX part should be changed to the appropriate user id (a four-digit number; can be checked with the command "id -u" on linux systems). All generated files will then belong to the specified user. Without the flag, the docker container will be run as root.
 
-<<<<<<< HEAD
-run_fastsurfer.sh flags:
-* The fs_license points to your FreeSurfer license which needs to be available on your computer in the my_fs_license_dir that was mapped above. 
-* Note, that the paths following --fs_license, --t1, and --sd are inside the container, not global paths on your system, so they should point to the places where you mapped these paths above with the -v arguments. 
-* A directory with the name as specified in --sid (here subject2) will be created in the output directory. So in this example output will be written to /home/user/my_fastsurfer_analysis/subject2/ . Make sure the output directory is empty, to avoid overwriting existing files. 
-=======
 FastSurfer Flags to pass through:
 * The fs_license points to your FreeSurfer license which needs to be available on your computer in the my_fs_license_dir that was mapped above. 
 * Note, that the paths following --fs_license, --t1, and --sd are inside the container, not global paths on your system, so they should point to the places where you mapped these paths above with the -v arguments. 
 * A directory with the name as specified in --sid (here subject2) will be created in the output directory. So in this example output will be written to /home/user/my_fastsurfer_analysis/subject2/ . Make sure the output directory is empty, to avoid overwriting existing files. 
 
 You can also run a CPU-Docker with very similar commands. See [Docker/README.md](Docker/README.md) for more details.
->>>>>>> a51a7499
 
 ### Example 4: FastSurfer Singularity
 After building the Singularity image (see instructions in ./Singularity/README.md), you also need to register at the FreeSurfer website (https://surfer.nmr.mgh.harvard.edu/registration.html) to acquire a valid license (for free) - just as when using Docker. This license needs to be passed to the script via the --fs_license flag.
@@ -179,42 +167,25 @@
                       --parallel
 ```
 
-<<<<<<< HEAD
-Singularity flags:
-* The `--nv` flag is used to access GPU resources. 
-* The -B commands mount your data, output, and directory with the FreeSurfer license file into the Singularity container. Inside the container these are visible under the name following the colon (in this case /data, /output, and /fs_license). 
-
-run_fastsurfer.sh flags:
-=======
 Singularity Flags:
 * The `--nv` flag is used to access GPU resources. 
 * The -B commands mount your data, output, and directory with the FreeSurfer license file into the Singularity container. Inside the container these are visible under the name following the colon (in this case /data, /output, and /fs_license). 
 
 FastSurfer Flags to pass through:
->>>>>>> a51a7499
 * The fs_license points to your FreeSurfer license which needs to be available on your computer in the my_fs_license_dir that was mapped above. 
 * Note, that the paths following --fs_license, --t1, and --sd are inside the container, not global paths on your system, so they should point to the places where you mapped these paths above with the -B arguments. 
 * A directory with the name as specified in --sid (here subject2) will be created in the output directory. So in this example output will be written to /home/user/my_fastsurfer_analysis/subject2/ . Make sure the output directory is empty, to avoid overwriting existing files. 
 
-<<<<<<< HEAD
-=======
 You can run the Singularity equivalent of CPU-Docker by building a Singularity image from the CPU-Docker image and excluding the `--nv` argument in your Singularity exec command.
->>>>>>> a51a7499
-                               
+
 ## System Requirements
 
 Recommendation: At least 8GB CPU RAM and 8GB NVIDIA GPU RAM ```--batch 1 --run_viewagg_on gpu```  
 
 Minimum: 8 GB CPU RAM and 2 GB GPU RAM ```--batch 1 --run_viewagg_on cpu```
 
-<<<<<<< HEAD
-CPU-only: 8 GB CPU RAM (much slower, not recommended) ```--no_cuda --batch 4``` 
-
-
-=======
 CPU-only: 8 GB CPU RAM (much slower, not recommended) ```--device cpu --batch 4``` 
-                               
->>>>>>> a51a7499
+
 ## FreeSurfer Downstream Modules
 
 FreeSurfer provides several Add-on modules for downstream processing, such as subfield segmentation ( [hippocampus/amygdala](https://surfer.nmr.mgh.harvard.edu/fswiki/HippocampalSubfieldsAndNucleiOfAmygdala), [brainstrem](https://surfer.nmr.mgh.harvard.edu/fswiki/BrainstemSubstructures), [thalamus](https://freesurfer.net/fswiki/ThalamicNuclei) and [hypothalamus](https://surfer.nmr.mgh.harvard.edu/fswiki/HypothalamicSubunits) ) as well as [TRACULA](https://surfer.nmr.mgh.harvard.edu/fswiki/Tracula). We now provide symlinks to the required files, as FastSurfer creates them with a different name (e.g. using "mapped" or "DKT" to make clear that these file are from our segmentation using the DKT Atlas protocol, and mapped to the surface). Most subfield segmentations require `wmparc.mgz` and work very well with FastSurfer,  so feel free to run those pipelines after FastSurfer. TRACULA requires `aparc+aseg.mgz` which we now link, but have not tested if it works, given that [DKT-atlas](https://mindboggle.readthedocs.io/en/latest/labels.html) merged a few labels. You should source FreeSurfer 7.2 to run these modules. 
